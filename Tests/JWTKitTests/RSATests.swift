--- conflicted
+++ resolved
@@ -1,42 +1,22 @@
+import BigInt
 import JWTKit
 import Testing
 import _CryptoExtras
 
-<<<<<<< HEAD
 @Suite("RSA Tests")
 struct RSATests {
-    @Test("Test prime factor calculation")
-    func calculatePrimeFactors() throws {
-        try wycheproof(
-            fileName: "rsa_oaep_2048_sha1_mgf1sha1_test", testFunction: testPrimeFactors)
-        try wycheproof(
-            fileName: "rsa_oaep_2048_sha224_mgf1sha1_test", testFunction: testPrimeFactors)
-        try wycheproof(
-            fileName: "rsa_oaep_2048_sha256_mgf1sha256_test", testFunction: testPrimeFactors)
-    }
-
     @Test("Test RSA docs")
     func rsaDocs() async throws {
         await #expect(throws: Never.self) {
             try await JWTKeyCollection().add(
                 rsa: Insecure.RSA.PublicKey(pem: publicKey), digestAlgorithm: .sha256)
         }
-=======
-final class RSATests: XCTestCase, @unchecked Sendable {
-    func testRSADocs() async throws {
-        await XCTAssertNoThrowAsync(
-            try await JWTKeyCollection().add(
-                rsa: Insecure.RSA.PublicKey(pem: self.publicKey), digestAlgorithm: .sha256
-            )
-        )
->>>>>>> bba4fad9
     }
 
     @Test("Test private key init")
     func privateKeyInit() async throws {
         #expect(throws: Never.self) {
             try Insecure.RSA.PrivateKey(
-<<<<<<< HEAD
                 modulus: modulus, exponent: publicExponent, privateExponent: privateExponent)
         }
     }
@@ -45,6 +25,16 @@
     func publicKeyInit() async throws {
         #expect(throws: Never.self) {
             try Insecure.RSA.PublicKey(modulus: modulus, exponent: publicExponent)
+        }
+    }
+
+    @Test("Test private key init from primes")
+    func privateKeyInitFromPrimes() async throws {
+        #expect(throws: Never.self) {
+            try Insecure.RSA.PrivateKey(
+                modulus: modulus, exponent: publicExponent,
+                privateExponent: privateExponent, prime1: prime1, prime2: prime2
+            )
         }
     }
 
@@ -65,59 +55,11 @@
     }
 
     @Test("Test Signing with Private Key")
-    func signing() async throws {
-        let keyCollection = try await JWTKeyCollection()
-            .add(
-                rsa: Insecure.RSA.PrivateKey(pem: privateKey), digestAlgorithm: .sha256,
-                kid: "private"
-            )
-            .add(
-                rsa: Insecure.RSA.PublicKey(pem: publicKey), digestAlgorithm: .sha256, kid: "public"
-            )
-=======
-                modulus: self.modulus, exponent: self.publicExponent,
-                privateExponent: self.privateExponent
-            )
-        )
-    }
-
-    func testPublicKeyInitialization() throws {
-        XCTAssertNoThrow(
-            try Insecure.RSA.PublicKey(
-                modulus: self.modulus, exponent: self.publicExponent
-            )
-        )
-    }
-
-    func testPrivateKeyInitializationWithPrimes() throws {
-        XCTAssertNoThrow(
-            try Insecure.RSA.PrivateKey(
-                modulus: self.modulus, exponent: self.publicExponent,
-                privateExponent: self.privateExponent, prime1: self.prime1, prime2: self.prime2
-            )
-        )
-    }
-
-    func testPublicKeyInitializationFromCryptoKey() throws {
-        let cryptoKey = try _RSA.Signing.PublicKey(pemRepresentation: self.publicKey)
-        let jwtKey = try Insecure.RSA.PublicKey(backing: cryptoKey)
-        let otherKey = try Insecure.RSA.PublicKey(pem: self.publicKey)
-        XCTAssertEqual(jwtKey, otherKey)
-    }
-
-    func testPrivateKeyInitializationFromCryptoKey() throws {
-        let cryptoKey = try _RSA.Signing.PrivateKey(pemRepresentation: self.privateKey)
-        let jwtKey = try Insecure.RSA.PrivateKey(backing: cryptoKey)
-        let otherKey = try Insecure.RSA.PrivateKey(pem: self.privateKey)
-        XCTAssertEqual(jwtKey, otherKey)
-    }
-
-    func testSigning() async throws {
+    func sign() async throws {
         let keyCollection = try await JWTKeyCollection().add(
-            rsa: Insecure.RSA.PrivateKey(pem: self.privateKey), digestAlgorithm: .sha256,
+            rsa: Insecure.RSA.PrivateKey(pem: privateKey), digestAlgorithm: .sha256,
             kid: "private"
         )
->>>>>>> bba4fad9
 
         let payload = TestPayload(
             sub: "vapor",
@@ -126,31 +68,16 @@
             exp: .init(value: .init(timeIntervalSince1970: 2_000_000_000))
         )
 
-<<<<<<< HEAD
-        let token = try await keyCollection.sign(payload, header: ["kid": "private"])
+        let token = try await keyCollection.sign(payload, kid: "private")
         let verifiedPayload = try await keyCollection.verify(token, as: TestPayload.self)
         #expect(verifiedPayload == payload)
     }
 
     @Test("Test Signing with Public Key Should Fail")
-    func signingWithPublic() async throws {
-        let keyCollection = try await JWTKeyCollection()
-            .add(
-                rsa: Insecure.RSA.PublicKey(pem: publicKey), digestAlgorithm: .sha256, kid: "public"
-            )
-=======
-        let privateSigned = try await keyCollection.sign(payload, kid: "private")
-        try await XCTAssertEqualAsync(
-            await keyCollection.verify(privateSigned, as: TestPayload.self), payload
-        )
-    }
-
-    func testSigningWithPublic() async throws {
+    func signWithPublic() async throws {
         let keyCollection = try await JWTKeyCollection().add(
-            rsa: Insecure.RSA.PublicKey(pem: self.publicKey), digestAlgorithm: .sha256,
-            kid: "public"
-        )
->>>>>>> bba4fad9
+            rsa: Insecure.RSA.PublicKey(pem: publicKey), digestAlgorithm: .sha256, kid: "public"
+        )
 
         let payload = TestPayload(
             sub: "vapor",
@@ -165,10 +92,9 @@
     }
 
     @Test("Test signing with raw built private key")
-    func signingWithRawPrivateKey() async throws {
+    func signWithRawPrivateKey() async throws {
         let privateKey = try Insecure.RSA.PrivateKey(
-            modulus: self.modulus, exponent: self.publicExponent,
-            privateExponent: self.privateExponent
+            modulus: modulus, exponent: publicExponent, privateExponent: privateExponent
         )
 
         let keyCollection = try await JWTKeyCollection().add(
@@ -183,68 +109,16 @@
             exp: .init(value: .init(timeIntervalSince1970: 2_000_000_000))
         )
 
-<<<<<<< HEAD
         let token = try await keyCollection.sign(payload)
         let verifiedPayload = try await keyCollection.verify(token, as: TestPayload.self)
         #expect(verifiedPayload == payload)
     }
 
-    @Test("Test get public key primitives")
-    func getPublicKeyPrimitives() async throws {
-        let publicKey = try Insecure.RSA.PublicKey(modulus: modulus, exponent: publicExponent)
-        let (keyModulus, exponent) = try publicKey.getKeyPrimitives()
-        #expect(keyModulus == modulus)
-        #expect(exponent == publicExponent)
-    }
-
-    @Test("Test get private key primitives")
-    func getPrivateKeyPrimitives() async throws {
+    @Test("Test signing with raw built private key with primes")
+    func signWithRawPrivateKeyWithPrimes() async throws {
         let privateKey = try Insecure.RSA.PrivateKey(
-            modulus: modulus, exponent: publicExponent, privateExponent: privateExponent)
-        let (keyModulus, exponent, privateExponent) = try privateKey.getKeyPrimitives()
-        #expect(keyModulus == modulus)
-        #expect(exponent == publicExponent)
-        #expect(privateExponent == privateExponent)
-    }
-
-    @Test("Test get private key primitives from non-raw built key")
-    func getPrivateKeyPrimitivesFromNonRawBuiltKey() async throws {
-        let privateKey = try Insecure.RSA.PrivateKey(
-            pem: """
-                -----BEGIN RSA PRIVATE KEY-----
-                MIIEowIBAAKCAQEAgWu7yhI35FScdKARYboJoAm+T7yJfJ9JTvAok/RKOJYcL8oL\nIRSeLqQX83PPZiWdKTdXaiGWntpDu6vW7VAb+HWPF6tNYSLKDSmR3sEu2488ibWi
-                jZtNTCKOSb/1iAKAI5BJ80LTqyQtqaKzT0XUBtMsde8vX1nKI05UxujfTX3kqUtk\nZgLv1Yk1ZDpUoLOWUTtCm68zpjtBrPiN8bU2jqCGFyMyyXys31xFRzz4MyJ5tREH
-                kQCzx0g7AvW0ge/sBTPQ2U6NSkcZvQyDbfDv27cMUHij1Sjx16SY9a2naTuOgamj\ntUzyClPLVpchX+McNyS0tjdxWY/yRL9MYuw4AQIDAQABAoIBAC+M9Lc+0FhNGhrj
-                gN9mKgkp60mCnQUzxQyCwnXx6J83z+1jD4m8+I1sbvxczZPbOA4frjdpVdzRltdK\nQLJ6n3w/PS7WGp0Y2iHR5y1vzxaOXxC9spbSu6jAfYTtSXoKaSgn6HO/VuPna/uK
-                stTqdAd56Tj/g2lGJTWpnw5iG0Ft9lCnic3RiJ/v68qwU+4UFuv7hy0tlRTz5NKz\nZDzymWKDWqhpydHmhRRfnRcIk4VyKT8/vncUwC/MWH9u+a4xvAvZYemsDnyUiHVz
-                FbkCE1n+thNJkkD0dvttfW0oTCq4g2HGC209wSRIDpEQQRxrh6PUeUzdvfGp8Wal\ndbuY7VECgYEA+kVqK0URfwbZGEnO8JnagCunkOKgqAqv+I44/lmZwmj/Z9uvFXRo
-                5TQNwpSNuYB9V5ujpoVgJaJ4BWUCnD/uwqNwlqcQydsXzB3u4GKI5jZrpCN8i7+s\nhP9UuV1pfU8+n3VuWkIhfrHEmSgn7+AhCkzETho2qPvfv7u8bxou4DUCgYEAhGIj
-                QyEZWORJI2FJ+APp146v/nndXwCGIbPCbp8rHFFL4dYQsgJI6tGQDMO9xcMoz0jt\n/lJTUu4hBIL7jm1S/bYez6JqlbjUhNpvSUp/M0SWlS36LLQqrc49IZ8H7AXjDiG5
-                az6zVHMtz8CJY0/YT5CUjDszhN8u56vdAEBHyh0CgYEAwwhVNGMev18Wz1a1bcp3\n/GoIq1/w0wOBHrG2uIAa0uYAI2+Pgai2Fef60SfzShxXkW44mgxWYP27initEBbC
-                eevkUYLgEm4qnWa2QSaIiN7gA4mkBUPZrctMuyeQjZaztpBM7wmaEKF4E+K3PLft\nB5nLYRIMhqPCOiiTMAG3hgECgYAyI00BnqaP8R32JWGzaiAFgMgNFDCQS42BdCh+
-                ZxAX0H5x0PZPxOfC742kF/pmzQxGvXNNr/ZY4VFl+Qm3Hpag+nne37+IZxEuI+Ck\nHG/iheaWJ2ypw66qVwL2GdoRPQWKk6E7Ces3X8wI8/3UvCfLspFgLwfLGhAUtBWm
-                g7HszQKBgEGa1OX9PQFrOojSizXK2jcalVJLiy01+cJZB1ZqIwFAYG9VTEOo3IrH\nhUGJzX0PZGGW8+r+S50ORYlJ7hl0xGZrcnAv4ftONtYN4GmB7t/QKheShWTX0Q+C
-                eGwWRyV8jo3G+nJDtGEb3MTHVXPK3hviJRXDHHGhw+sh+JdL49x4
-                -----END RSA PRIVATE KEY-----
-                """)
-        let (keyModulus, exponent, keyPrivateExponent) = try privateKey.getKeyPrimitives()
-        #expect(keyModulus == modulus)
-        #expect(exponent == publicExponent)
-        #expect(keyPrivateExponent == privateExponent)
-=======
-        let signed = try await keyCollection.sign(payload)
-        try await XCTAssertEqualAsync(
-            await keyCollection.verify(signed, as: TestPayload.self), payload
-        )
-    }
-
-    func testSigningWithRawBuiltPrivateKeyWithPrimes() async throws {
-        let privateKey = try Insecure.RSA.PrivateKey(
-            modulus: self.modulus,
-            exponent: self.publicExponent,
-            privateExponent: self.privateExponent,
-            prime1: self.prime1,
-            prime2: self.prime2
+            modulus: modulus, exponent: publicExponent, privateExponent: privateExponent,
+            prime1: prime1, prime2: prime2
         )
 
         let keyCollection = try await JWTKeyCollection().add(
@@ -255,28 +129,27 @@
         let payload = TestPayload(
             sub: "vapor",
             name: "Foo",
-            admin: false,
+            admin: true,
             exp: .init(value: .init(timeIntervalSince1970: 2_000_000_000))
         )
 
-        let signed = try await keyCollection.sign(payload)
-        try await XCTAssertEqualAsync(
-            await keyCollection.verify(signed, as: TestPayload.self), payload
-        )
-    }
-
-    func testGetPublicKeyPrimitives() async throws {
+        let token = try await keyCollection.sign(payload)
+        let verifiedPayload = try await keyCollection.verify(token, as: TestPayload.self)
+        #expect(verifiedPayload == payload)
+    }
+
+    @Test("Test get public key primitives")
+    func getPublicKeyPrimitives() async throws {
         let publicKey = try Insecure.RSA.PublicKey(
-            modulus: self.modulus, exponent: self.publicExponent
-        )
-        let (modulus, exponent) = try publicKey.getKeyPrimitives()
-        XCTAssertEqual(modulus, self.modulus.base64URLDecodedData())
-        XCTAssertEqual(exponent, self.publicExponent.base64URLDecodedData())
->>>>>>> bba4fad9
-    }
-
-    @Test("Test RSA Certificate")
-    func addRSACertificate() async throws {
+            modulus: modulus, exponent: publicExponent
+        )
+        let (keyModulus, keyExponent) = try publicKey.getKeyPrimitives()
+        #expect(keyModulus == modulus.base64URLDecodedData())
+        #expect(keyExponent == publicExponent.base64URLDecodedData())
+    }
+
+    @Test("Test RSA Certificate verification")
+    func verifyWithCertificate() async throws {
         let test = TestPayload(
             sub: "vapor",
             name: "foo",
@@ -284,40 +157,28 @@
             exp: .init(value: .distantFuture)
         )
         let signerCollection = try await JWTKeyCollection().add(
-            rsa: Insecure.RSA.PrivateKey(pem: self.certPrivateKey), digestAlgorithm: .sha256,
+            rsa: Insecure.RSA.PrivateKey(pem: certPrivateKey), digestAlgorithm: .sha256,
             kid: "private"
         )
 
         let jwt = try await signerCollection.sign(test, kid: "private")
 
         let verifierCollection = try await JWTKeyCollection().add(
-            rsa: Insecure.RSA.PublicKey(certificatePEM: self.cert), digestAlgorithm: .sha256,
+            rsa: Insecure.RSA.PublicKey(certificatePEM: cert), digestAlgorithm: .sha256,
             kid: "cert"
         )
 
-<<<<<<< HEAD
-        let jwt = try await keyCollection.sign(test, kid: "private")
-        let payload = try await keyCollection.verify(jwt, as: TestPayload.self)
+        let payload = try await verifierCollection.verify(jwt, as: TestPayload.self)
         #expect(payload == test)
-=======
-        let payload = try await verifierCollection.verify(jwt, as: TestPayload.self)
-        XCTAssertEqual(payload, test)
->>>>>>> bba4fad9
     }
 
     @Test("Test adding a too small key")
     func addTooSmallKey() async throws {
         await #expect(throws: (any Error).self) {
             try await JWTKeyCollection().add(
-<<<<<<< HEAD
                 rsa: Insecure.RSA.PrivateKey(pem: _512BytesKey), digestAlgorithm: .sha256
             )
         }
-=======
-                rsa: Insecure.RSA.PrivateKey(pem: self._512BytesKey), digestAlgorithm: .sha256
-            )
-        )
->>>>>>> bba4fad9
     }
 
     @Test("Test RS256 verification")
@@ -332,7 +193,7 @@
             exp: .init(value: .init(timeIntervalSince1970: 2_000_000_000))
         )
         let keyCollection = try await JWTKeyCollection().add(
-            rsa: Insecure.RSA.PublicKey(pem: self.publicKey2), digestAlgorithm: .sha256,
+            rsa: Insecure.RSA.PublicKey(pem: publicKey2), digestAlgorithm: .sha256,
             kid: "public"
         )
 
@@ -340,26 +201,16 @@
         #expect(payload == testPayload)
     }
 
-<<<<<<< HEAD
     @Test("Test exporting public key as PEM")
     func exportPublicKeyAsPEM() async throws {
         let key = try Insecure.RSA.PublicKey(pem: publicKey)
-=======
-    func testExportPublicKeyAsPEM() async throws {
-        let key = try Insecure.RSA.PublicKey(pem: self.publicKey)
->>>>>>> bba4fad9
         let key2 = try Insecure.RSA.PublicKey(pem: key.pemRepresentation)
         #expect(key == key2)
     }
 
-<<<<<<< HEAD
     @Test("Test exporting private key as PEM")
     func exportPrivateKeyAsPEM() async throws {
         let key = try Insecure.RSA.PrivateKey(pem: privateKey)
-=======
-    func testExportPrivateKeyAsPEM() async throws {
-        let key = try Insecure.RSA.PrivateKey(pem: self.privateKey)
->>>>>>> bba4fad9
         let key2 = try Insecure.RSA.PrivateKey(pem: key.pemRepresentation)
         #expect(key == key2)
     }
@@ -377,23 +228,29 @@
     @Test("Test exporting raw built private key as PEM")
     func exportKeyAsPEMWhenRawBuilt() async throws {
         let key = try Insecure.RSA.PrivateKey(
-            modulus: self.modulus, exponent: self.publicExponent,
-            privateExponent: self.privateExponent
+            modulus: modulus, exponent: publicExponent, privateExponent: privateExponent
         )
         let key2 = try Insecure.RSA.PrivateKey(pem: key.pemRepresentation)
         #expect(key == key2)
     }
-<<<<<<< HEAD
 }
 
 let modulus = """
-    gWu7yhI35FScdKARYboJoAm-T7yJfJ9JTvAok_RKOJYcL8oLIRSeLqQX83PPZiWdKTdXaiGWntpDu6vW7VAb-HWPF6tNYSLKDSmR3sEu2488ibWijZtNTCKOSb_1iAKAI5BJ80LTqyQtqaKzT0XUBtMsde8vX1nKI05UxujfTX3kqUtkZgLv1Yk1ZDpUoLOWUTtCm68zpjtBrPiN8bU2jqCGFyMyyXys31xFRzz4MyJ5tREHkQCzx0g7AvW0ge_sBTPQ2U6NSkcZvQyDbfDv27cMUHij1Sjx16SY9a2naTuOgamjtUzyClPLVpchX-McNyS0tjdxWY_yRL9MYuw4AQ
+    vTHHoCaR0tlYfvapRv94hUTMrdSymIrWIIZ5Kmv5bIYWtK0TMX0icLkB0PzR2IDLj1L7hzBKUljBGzjf6ujfZwru5-odDZ344A6AhH5B5Zie1ALUTnizD-8XtWcdOtv4aF5NwgRJns0YY-HVr_KKfPZurfMf7JI2wSCt0TRRUixkfJgypnLNZNMowcMiGD9GYdCb2mC43V8DKNpUIIIUJK_auxqAxdEnY6GwI4zYnQdCv8ULai_LcB2CQhj5gm9PeKI6K1qkKs5_F1N2-2y9srrSk7pYPU0xxrj5Ap5GsTaJJJhV9QV1bgDiJaakWhh2m9jSs6SsufHCPT5RiCVh5Q
     """
 
 let publicExponent = "AQAB"
 
 let privateExponent = """
-    L4z0tz7QWE0aGuOA32YqCSnrSYKdBTPFDILCdfHonzfP7WMPibz4jWxu_FzNk9s4Dh-uN2lV3NGW10pAsnqffD89LtYanRjaIdHnLW_PFo5fEL2yltK7qMB9hO1JegppKCfoc79W4-dr-4qy1Op0B3npOP-DaUYlNamfDmIbQW32UKeJzdGIn-_ryrBT7hQW6_uHLS2VFPPk0rNkPPKZYoNaqGnJ0eaFFF-dFwiThXIpPz--dxTAL8xYf275rjG8C9lh6awOfJSIdXMVuQITWf62E0mSQPR2-219bShMKriDYcYLbT3BJEgOkRBBHGuHo9R5TN298anxZqV1u5jtUQ
+    B0fVIMqbLfwDNc-UMBFAuBAvuDjJLqmZF-NU4lcJYC3Aze8jH_Jq0t-rvDkecjBypO9Skp8_HPAhbkTACTAw-KwpCW-u8okzvJuSQocBTi6TXiFFvkdSzLgst2RicZNpecq3P1Ie6yeFWsKkEINK5Qguti72-Yme5cu2JKjYwEq37c94_hNdD4CPY7XebgcXeb8dnqr40--WVIbyxSYl5uV6ZRx7vQGXyZwFezhgoyYMhkoRs88iukTeOjs_MRfmTr-akfYm67Pzwm0bC7gHU0aNS_apl7KDNfIO2MOE11WDYKmul1VmH6N0mEaxdOa_Mw5S0JlB9szX3lAEd5-buQ
+    """
+
+let prime1 = """
+    _j0jjTdqOFbZWS_UlhwXp_sPo51ELp3yLn7aEVxkjFy3ON-J6pLYN4VY0NnBzz2L_3QNN0OgFApqdSPpF2wpU7LBHX9EaRz4vsKzT7WcZJU1mDMZSIEYwDEYrnRF5w30Zs6YZxJg8F1QaM53fal-K6hHeUkFAM60_39izsqaFH8
+    """
+
+let prime2 = """
+    voFK8mvzwnEVvHWV0NEqGvdxP-yod65ubYWIJe2j0ZJwR3T0Lhrhtn8XOejEWgR2OIBw-lRbfMlrikQAO8jQf95z9bzdGCaDldzChCtQI_8Us1I4Jge3F5peozCED8RQRdhuCsxP6xNfCrm3zmuOtfWldfKiqN4pnA0_UG30h5s
     """
 
 let publicKey = """
@@ -543,174 +400,4 @@
     cKWTjpBP2dPwVZ4WWC+9aGVd+Gyn1o0CLelf4rEjGoXbAAEgAqeGUxrcIlbjXfbc
     mwIDAQAB
     -----END PUBLIC KEY-----
-    """
-=======
-
-    let modulus = """
-        vTHHoCaR0tlYfvapRv94hUTMrdSymIrWIIZ5Kmv5bIYWtK0TMX0icLkB0PzR2IDLj1L7hzBKUljBGzjf6ujfZwru5-odDZ344A6AhH5B5Zie1ALUTnizD-8XtWcdOtv4aF5NwgRJns0YY-HVr_KKfPZurfMf7JI2wSCt0TRRUixkfJgypnLNZNMowcMiGD9GYdCb2mC43V8DKNpUIIIUJK_auxqAxdEnY6GwI4zYnQdCv8ULai_LcB2CQhj5gm9PeKI6K1qkKs5_F1N2-2y9srrSk7pYPU0xxrj5Ap5GsTaJJJhV9QV1bgDiJaakWhh2m9jSs6SsufHCPT5RiCVh5Q
-        """
-
-    let publicExponent = "AQAB"
-
-    let privateExponent = """
-        B0fVIMqbLfwDNc-UMBFAuBAvuDjJLqmZF-NU4lcJYC3Aze8jH_Jq0t-rvDkecjBypO9Skp8_HPAhbkTACTAw-KwpCW-u8okzvJuSQocBTi6TXiFFvkdSzLgst2RicZNpecq3P1Ie6yeFWsKkEINK5Qguti72-Yme5cu2JKjYwEq37c94_hNdD4CPY7XebgcXeb8dnqr40--WVIbyxSYl5uV6ZRx7vQGXyZwFezhgoyYMhkoRs88iukTeOjs_MRfmTr-akfYm67Pzwm0bC7gHU0aNS_apl7KDNfIO2MOE11WDYKmul1VmH6N0mEaxdOa_Mw5S0JlB9szX3lAEd5-buQ
-        """
-
-    let prime1 = """
-        _j0jjTdqOFbZWS_UlhwXp_sPo51ELp3yLn7aEVxkjFy3ON-J6pLYN4VY0NnBzz2L_3QNN0OgFApqdSPpF2wpU7LBHX9EaRz4vsKzT7WcZJU1mDMZSIEYwDEYrnRF5w30Zs6YZxJg8F1QaM53fal-K6hHeUkFAM60_39izsqaFH8
-        """
-
-    let prime2 = """
-        voFK8mvzwnEVvHWV0NEqGvdxP-yod65ubYWIJe2j0ZJwR3T0Lhrhtn8XOejEWgR2OIBw-lRbfMlrikQAO8jQf95z9bzdGCaDldzChCtQI_8Us1I4Jge3F5peozCED8RQRdhuCsxP6xNfCrm3zmuOtfWldfKiqN4pnA0_UG30h5s
-        """
-
-    let publicKey = """
-        -----BEGIN PUBLIC KEY-----
-        MIIBIjANBgkqhkiG9w0BAQEFAAOCAQ8AMIIBCgKCAQEAy/FtQ/cOcx6ZgyaqU54C
-        ESfkpttXuNnEZ07nYXXo8ylIiUFpB0r0Fecgv/tIhF1LFCWBHUsqyoSRQz0/iBRn
-        YyIsG+yF/q1K3ll5Q/2GAS9/28jBuJGKDuKIj6dgPlr33si6bjeePTl4ZO6OZFxG
-        Yyn4x035pwGwjKGFuQRKYh0AtxwHiWeRIsAJ/B2Z+VGOpcSXH+x/YUfN8Q9FuyGU
-        zcsVLuGizbooRSMSSoD/y/8veWOnXWbMsh0KKTON/+yTmAcLn2tOzFmsYgHQXatW
-        0f2XjrdmmWl4VfiekFKFDvGenxum9nEJrzIJOMm6qHnIiyCNA3xbMqmr7oqeIUa+
-        fQIDAQAB
-        -----END PUBLIC KEY-----
-        """
-
-    let privateKey = """
-        -----BEGIN PRIVATE KEY-----
-        MIIEvAIBADANBgkqhkiG9w0BAQEFAASCBKYwggSiAgEAAoIBAQDL8W1D9w5zHpmD
-        JqpTngIRJ+Sm21e42cRnTudhdejzKUiJQWkHSvQV5yC/+0iEXUsUJYEdSyrKhJFD
-        PT+IFGdjIiwb7IX+rUreWXlD/YYBL3/byMG4kYoO4oiPp2A+WvfeyLpuN549OXhk
-        7o5kXEZjKfjHTfmnAbCMoYW5BEpiHQC3HAeJZ5EiwAn8HZn5UY6lxJcf7H9hR83x
-        D0W7IZTNyxUu4aLNuihFIxJKgP/L/y95Y6ddZsyyHQopM43/7JOYBwufa07MWaxi
-        AdBdq1bR/ZeOt2aZaXhV+J6QUoUO8Z6fG6b2cQmvMgk4ybqoeciLII0DfFsyqavu
-        ip4hRr59AgMBAAECggEAUIw994XwMw922hG/W98gOd5jtHMVJnD73UGQqTGEm+VG
-        PM+Ux8iWtr/ec3Svo3elW4OkhwlVET9ikAf0u64zVzf769ty4K9YzpDQEEZlUrqL
-        6SZVPKxetppKDVKx9G7BT0BAQZ+947h7EIIXwxOeyTOeijkFzSwhqqlwwy4qoqzV
-        FTQS20QHE62hxzwuS5HBqw8ds183qAg9NbzR0Cp4za9qTiBB6C8KEcLqeatO+q+d
-        VCDsJcAMZOvW14N6BozKgbQ/WXZQ/3kNUPBndZLzzqaILFNmB1Zf2DVVJ9gU7+EK
-        xOac60StIfG81NllCTBrmRVq8yitNqwmutHMlxrIkQKBgQDvp39MkEHtNunFGkI5
-        R8IB5BZjtx5OdRBKkmPasmNU8U0XoQAJUKY/9piIpCtRi87tMXv8WWmlbULi66pu
-        4BnMIisw78xlIWRZTSizFrkFcEoVgEnbZBtSrOg/J5PAcjLEGCQoAdmMXAekR2/m
-        htv7FPijHPNUjyIFLaxwjl9izwKBgQDZ2mQeKNRHjIb5ZBzB0ZCvUy2y4+kaLrhZ
-        +CWMN1flL4dd1KuZKvCEfHY9kWOjqw6XneN4yT0aPmbBft4fihiiNW0Sm8i+fSpy
-        g0klw2HJl49wnwctBpRgTdMKGo9n14OGeu0xKOAy7I4j1tKrUXiRWnP9R583Ti7c
-        w7YHgdHM8wKBgEV147SaPzF08A6bzMPzY2zO4hpmsdcFoQIsKdryR04QXkrR9EO+
-        52C0pYM9Kf0Jq6Ed7ZS3iaJT58YDjjNyqqd648/cQP6yzfYAIiK+HERSRnay5zU6
-        b5zn1qyvWOi3cLVbVedumdJPvjtEJU/ImKvOaT5FntVMYwzjLw60hTsLAoGAZJnt
-        UeAY51GFovUQMpDL96q5l7qXknewuhtVe4KzHCrun+3tsDWcDBJNp/DTymjbvDg1
-        KzoC9XOLkB8+A+KJrZ5uWAGImi7Cw07NIJsxNR7AJonJjolTS4Wkxy2su49SNW/e
-        yKzPm7SRjwtNDb/5pWXX2kaQx8Fa8qeOD7lrYPECgYAwQ6o0vYmr+L1tOZZgMVv9
-        Jusa8beVUH5hyduJjmxbYOtFTkggAozdx7rs4BgyRsmDlV48cEmcVf/7IH4gMJLb
-        O+bbERwCYUChe+piANhnwfwDHzbRd8mmQus54P06X7bWu6Rmi7gbQGVN/Z6VhbIm
-        D2cOo0w4bk/3yb01xz1MEw==
-        -----END PRIVATE KEY-----
-        """
-
-    let _512BytesKey = """
-        -----BEGIN PRIVATE KEY-----
-        MIIBVAIBADANBgkqhkiG9w0BAQEFAASCAT4wggE6AgEAAkEAtgeOpWeiRIq0Blbc
-        qq4P7sKnyDmj1mpQq7OyRKZM0qbwyyMM5Nisf5Y+RSDM7JDwqMeLspGo5znLBzN5
-        L14JIQIDAQABAkBlMWRSfX9O3VDhKU65L9S5pcsCW1DCdQ3tthMHaO/SNn4jhmbf
-        MamrK4TWctjuau+CwUtQz/kS/fjveYBSVklVAiEA2r1fExLdTwo1pRzCqvUhq7MO
-        4wu1dPvv8mJZZvGxQGMCIQDVCVsmeiN+s9erwd95wUZKb4zBkT6MQC0r1fGQBnEN
-        qwIgBBT6nDmC5cG0BJPH0jbm3PRnd7c1OKym6qgJMRGblC8CICh9Zr2haS2jsNIM
-        PxU9DscG/JGtsV2mtO8n8omVL9eRAiEA1ccs/gJCMAwJ/jeA8tZwOF3GEb/9tGow
-        RR8+JsDsJY8=
-        -----END PRIVATE KEY-----
-        """
-
-    let certPrivateKey = """
-        -----BEGIN PRIVATE KEY-----
-        MIIEwAIBADANBgkqhkiG9w0BAQEFAASCBKowggSmAgEAAoIBAQC9hpMHhjS6UX5G
-        k5so60/p+J2xDgiOw/1Kgp33t+oTJ1SnYUwp3CSUQ8y5cPNQGdQ4yequ1UwPW9uR
-        A4zNEzeEFIMGWOiC0S7p74ryuYTWg4HMqxed4q0Zt3KVFq/MbsZYwvb88ksbtZ9+
-        unccIEeg/loxfsX7aJkFgl58Nz8KtLcO3LreP0ySbxBwWrN3TTtAWej2ofo39viR
-        uxUJxWmpEHySc+ioSJLHxCG2iuxR+BMGieHtGQ7Ri0K0f1RlLwRlhQfZrhGIarqr
-        Mw2plcyVFUfAptOD3jmkzHmy7VrNfeyOEpj2roiCLq2NqC+Gf7N+fLPMj3w28kCj
-        x3ZEk2ZRAgMBAAECggEBAIgNQSLXnqZZtfJoJ6waMAXfqSPe1RnXa86/MTMQ3YHe
-        bBCz8f7iv4eHnEFK6f+IayZRHJ1hFPa5lEbna34T23h/WQeHb3HpRGo+wVo4/zkW
-        smkAMTXv8R9S53hLDuwMYWp6mt8999juao6IwNR5/7F8pbZ+MRWnIqIn0jgNWL4P
-        evDtOaxDGW7FYVU8ew44xjBl6tpCKOvDYxKJ/Ze4FW0XQPj8P+rbA8DeCSmEZb63
-        Y7ZDwgw6y6rf5aDqNAo3g1Gur7kpPhOrbGzr2b9RXiSSPIJyRMXF4I6qJ4q/MUXR
-        0oL4TaiCwvx/m6g5nyG3hx7VbXpl1BMBhfYqqLqcAzkCgYEA8dZslkCqS6a84miR
-        5HbUpl6xYwrra/sy5LwI82QrU/rYlOxU6JXCimOI+VMlV+hrgmPb3nYA9YR3byvr
-        yTj+M45g3UJvzsYcBEdsQsgP8gxeohDEsGKkeQ/GHrGiV/bxh8fDpMRxDDD15yaP
-        MCVEy4CUIwjnG0b7N4pc3WaNEmsCgYEAyJ/myS3+qwAY3vOQm30rQYAt0l9kvfAV
-        N2EAvQZJtS+PCJcg6/GY90BiPQOQVQCIfg9kf1XPN1cBTP5ty9vSigeBUSDSBd/v
-        AdQesMnCYHMCwb1XYjfWPJRmj0296dAI0RlwXz9fpmUUd/WPQWCxeLjwq+3a0ZJO
-        8WBIa3Tm8TMCgYEAhI8nWDi739nWgTgWeCeWqlcPXp22q6q2m+Bh+5+1jEPcgc0F
-        QbQNPbQPebLUrlnszD0WYNtH7Uwd92cYyGSgGfx6Je3rwWigJMxNkFF/RAr5uFX+
-        qjx3sRAvZdWyigsHG4kpOWCgIrGXqItfQ2G6Ut341TdlDnOa8je6bXVv8F8CgYEA
-        wPJv7anrlB/qy3lp6PCPilYxO3L9G2LrtK/5GtIST0vm/vcB9YkMeTaVhGKKDAYQ
-        P1SkbYZkXK+zk43aoMXQDWm8Z/7tnjLI1XRg89uGsmXKD/P+N3rF8ssye73j2Rt3
-        b0pM9X2oiwoJjnk/BjxtUlJjPKbr3MQeYiwcWiQ6+1sCgYEAzqcM2JFGpY3P5TnV
-        LD3Jb4zewqGbgJ5T2qLD/cJYDzskQos+Y2vojbh1wswsBwFh/RyIzuf3+yfvUT4+
-        EA5DyKDppexIsWXavQ7718i/OSFPCOcWP/vfu5Mr5S/CQcbFbHxiBSa2ZmDD/VXr
-        5T9BDCRf/HiTZpuyRcLStfOquYk=
-        -----END PRIVATE KEY-----
-        """
-
-    let cert = """
-        -----BEGIN CERTIFICATE-----
-        MIICljCCAX4CCQDNA8gK8Kol/DANBgkqhkiG9w0BAQsFADANMQswCQYDVQQGEwJJ
-        VDAeFw0yMzEwMTIxNDEzMzVaFw0yMzExMTExNDEzMzVaMA0xCzAJBgNVBAYTAklU
-        MIIBIjANBgkqhkiG9w0BAQEFAAOCAQ8AMIIBCgKCAQEAvYaTB4Y0ulF+RpObKOtP
-        6fidsQ4IjsP9SoKd97fqEydUp2FMKdwklEPMuXDzUBnUOMnqrtVMD1vbkQOMzRM3
-        hBSDBljogtEu6e+K8rmE1oOBzKsXneKtGbdylRavzG7GWML2/PJLG7Wffrp3HCBH
-        oP5aMX7F+2iZBYJefDc/CrS3Dty63j9Mkm8QcFqzd007QFno9qH6N/b4kbsVCcVp
-        qRB8knPoqEiSx8QhtorsUfgTBonh7RkO0YtCtH9UZS8EZYUH2a4RiGq6qzMNqZXM
-        lRVHwKbTg945pMx5su1azX3sjhKY9q6Igi6tjagvhn+zfnyzzI98NvJAo8d2RJNm
-        UQIDAQABMA0GCSqGSIb3DQEBCwUAA4IBAQAMEYdPGEik0I6gfrAZ1096kJWODyt+
-        SEc6KLxFKTWPXoy8QjuYazxrf7oNXF0ZxqUzv42AfyQR3sFYNHf9CAFv+oBav1Q9
-        MHPVpBn+DE092fvU2cRHhmbJFJaRPARxsonNeFwczJPOuseNSbjA65K4Bqlm9ywv
-        7p5F+TqI080mpeMMw/KA1VcIqxbJLO7IUDg9w25XotTBgplFh/SCE5FgWB0g2Iff
-        la4Op9AHh7N6hiTGJwn6MyxfxFm8+2wATNX3BglUXwiPtfMwGnNy4ft5Nxi6ZI7m
-        QkJUDkYq0ZsPjk6/4fYP1abrsDcWua0BrYtzBZqLVWKQWJ0xftGmX2m6
-        -----END CERTIFICATE-----
-        """
-
-    let privateKey2 = """
-        -----BEGIN PRIVATE KEY-----
-        MIIEvwIBADANBgkqhkiG9w0BAQEFAASCBKkwggSlAgEAAoIBAQC7VJTUt9Us8cKj
-        MzEfYyjiWA4R4/M2bS1GB4t7NXp98C3SC6dVMvDuictGeurT8jNbvJZHtCSuYEvu
-        NMoSfm76oqFvAp8Gy0iz5sxjZmSnXyCdPEovGhLa0VzMaQ8s+CLOyS56YyCFGeJZ
-        qgtzJ6GR3eqoYSW9b9UMvkBpZODSctWSNGj3P7jRFDO5VoTwCQAWbFnOjDfH5Ulg
-        p2PKSQnSJP3AJLQNFNe7br1XbrhV//eO+t51mIpGSDCUv3E0DDFcWDTH9cXDTTlR
-        ZVEiR2BwpZOOkE/Z0/BVnhZYL71oZV34bKfWjQIt6V/isSMahdsAASACp4ZTGtwi
-        VuNd9tybAgMBAAECggEBAKTmjaS6tkK8BlPXClTQ2vpz/N6uxDeS35mXpqasqskV
-        laAidgg/sWqpjXDbXr93otIMLlWsM+X0CqMDgSXKejLS2jx4GDjI1ZTXg++0AMJ8
-        sJ74pWzVDOfmCEQ/7wXs3+cbnXhKriO8Z036q92Qc1+N87SI38nkGa0ABH9CN83H
-        mQqt4fB7UdHzuIRe/me2PGhIq5ZBzj6h3BpoPGzEP+x3l9YmK8t/1cN0pqI+dQwY
-        dgfGjackLu/2qH80MCF7IyQaseZUOJyKrCLtSD/Iixv/hzDEUPfOCjFDgTpzf3cw
-        ta8+oE4wHCo1iI1/4TlPkwmXx4qSXtmw4aQPz7IDQvECgYEA8KNThCO2gsC2I9PQ
-        DM/8Cw0O983WCDY+oi+7JPiNAJwv5DYBqEZB1QYdj06YD16XlC/HAZMsMku1na2T
-        N0driwenQQWzoev3g2S7gRDoS/FCJSI3jJ+kjgtaA7Qmzlgk1TxODN+G1H91HW7t
-        0l7VnL27IWyYo2qRRK3jzxqUiPUCgYEAx0oQs2reBQGMVZnApD1jeq7n4MvNLcPv
-        t8b/eU9iUv6Y4Mj0Suo/AU8lYZXm8ubbqAlwz2VSVunD2tOplHyMUrtCtObAfVDU
-        AhCndKaA9gApgfb3xw1IKbuQ1u4IF1FJl3VtumfQn//LiH1B3rXhcdyo3/vIttEk
-        48RakUKClU8CgYEAzV7W3COOlDDcQd935DdtKBFRAPRPAlspQUnzMi5eSHMD/ISL
-        DY5IiQHbIH83D4bvXq0X7qQoSBSNP7Dvv3HYuqMhf0DaegrlBuJllFVVq9qPVRnK
-        xt1Il2HgxOBvbhOT+9in1BzA+YJ99UzC85O0Qz06A+CmtHEy4aZ2kj5hHjECgYEA
-        mNS4+A8Fkss8Js1RieK2LniBxMgmYml3pfVLKGnzmng7H2+cwPLhPIzIuwytXywh
-        2bzbsYEfYx3EoEVgMEpPhoarQnYPukrJO4gwE2o5Te6T5mJSZGlQJQj9q4ZB2Dfz
-        et6INsK0oG8XVGXSpQvQh3RUYekCZQkBBFcpqWpbIEsCgYAnM3DQf3FJoSnXaMhr
-        VBIovic5l0xFkEHskAjFTevO86Fsz1C2aSeRKSqGFoOQ0tmJzBEs1R6KqnHInicD
-        TQrKhArgLXX4v3CddjfTRJkFWDbE/CkvKZNOrcf1nhaGCPspRJj2KUkj1Fhl9Cnc
-        dn/RsYEONbwQSjIfMPkvxF+8HQ==
-        -----END PRIVATE KEY-----
-        """
-
-    let publicKey2 = """
-        -----BEGIN PUBLIC KEY-----
-        MIIBIjANBgkqhkiG9w0BAQEFAAOCAQ8AMIIBCgKCAQEAu1SU1LfVLPHCozMxH2Mo
-        4lgOEePzNm0tRgeLezV6ffAt0gunVTLw7onLRnrq0/IzW7yWR7QkrmBL7jTKEn5u
-        +qKhbwKfBstIs+bMY2Zkp18gnTxKLxoS2tFczGkPLPgizskuemMghRniWaoLcyeh
-        kd3qqGElvW/VDL5AaWTg0nLVkjRo9z+40RQzuVaE8AkAFmxZzow3x+VJYKdjykkJ
-        0iT9wCS0DRTXu269V264Vf/3jvredZiKRkgwlL9xNAwxXFg0x/XFw005UWVRIkdg
-        cKWTjpBP2dPwVZ4WWC+9aGVd+Gyn1o0CLelf4rEjGoXbAAEgAqeGUxrcIlbjXfbc
-        mwIDAQAB
-        -----END PUBLIC KEY-----
-        """
-}
->>>>>>> bba4fad9
+    """