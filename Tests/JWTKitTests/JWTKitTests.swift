--- conflicted
+++ resolved
@@ -455,11 +455,7 @@
     }
 
     func testSampleOpenbankingHeader() async throws {
-<<<<<<< HEAD
         let keyCollection = await JWTKeyCollection().addHMAC(key: "secret".bytes, digestAlgorithm: .sha256)
-=======
-        let keyCollection = await JWTKeyCollection().addHS256(key: "secret".bytes)
->>>>>>> 1065f0b1
 
         // https://openbanking.atlassian.net/wiki/spaces/DZ/pages/937656404/Read+Write+Data+API+Specification+-+v3.1
         let customFields: JWTHeader = [
@@ -518,12 +514,7 @@
     }
 
     func testCustomObjectHeader() async throws {
-<<<<<<< HEAD
         let keyCollection = await JWTKeyCollection().addHMAC(key: "secret".bytes, digestAlgorithm: .sha256)
-=======
-        let keyCollection = await JWTKeyCollection().addHS256(key: "secret".bytes)
->>>>>>> 1065f0b1
-
         let customFields: JWTHeader = [
             "kid": "some-kid",
             "foo": ["bar": "baz"],
