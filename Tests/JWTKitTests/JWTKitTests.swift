--- conflicted
+++ resolved
@@ -653,7 +653,6 @@
         XCTAssertEqual(unverified, payload)
     }
 
-<<<<<<< HEAD
     enum DummyError: Error {
         case dummy
     }
@@ -711,7 +710,8 @@
             JWTError.generic(identifier: "id", reason: "test").description,
             "JWTKitError(errorType: generic, reason: \"test\")"
         )
-=======
+    }
+
     func testRemoveHeaderField() {
         var header = JWTHeader()
 
@@ -725,7 +725,7 @@
         XCTAssertEqual(header.fields.count, 1)
         XCTAssertNil(header.field1)
         XCTAssertEqual(header.field2, .string("value2"))
->>>>>>> 81be2686
+
     }
 }
 
