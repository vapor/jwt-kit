--- conflicted
+++ resolved
@@ -127,17 +127,13 @@
         /// RSA with SHA384
         public static let rs384 = Self(backing: .rs384)
         /// RSA with SHA512
-<<<<<<< HEAD
-        case rs512 = "RS512"
+        public static let rs512 = Self(backing: .rs512)
         /// RSA-PSS with SHA256
-        case ps256 = "PS256"
+        public static let ps256 = Self(backing: .ps256)
         /// RSA-PSS with SHA384
-        case ps384 = "PS384"
+        public static let ps384 = Self(backing: .ps384)
         /// RSA-PSS with SHA512
-        case ps512 = "PS512"
-=======
-        public static let rs512 = Self(backing: .rs512)
->>>>>>> a67f2f26
+        public static let ps512 = Self(backing: .ps512)
         /// EC with SHA256
         public static let es256 = Self(backing: .es256)
         /// EC with SHA384
@@ -151,6 +147,9 @@
             case rs256 = "RS256"
             case rs384 = "RS384"
             case rs512 = "RS512"
+            case ps256 = "PS256"
+            case ps384 = "PS384"
+            case ps512 = "PS512"
             case es256 = "ES256"
             case es384 = "ES384"
             case es512 = "ES512"
