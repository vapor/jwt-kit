actor JWKSigner: Sendable {
    let jwk: JWK
    let parser: any JWTParser
    let serializer: any JWTSerializer
    private(set) var signer: JWTSigner?

    init(
        jwk: JWK,
        parser: some JWTParser = DefaultJWTParser(),
        serializer: some JWTSerializer = DefaultJWTSerializer()
    ) throws {
        self.jwk = jwk
        if let algorithm = try jwk.getKey() {
            self.signer = .init(algorithm: algorithm, parser: parser, serializer: serializer)
        } else {
            self.signer = nil
        }
        self.parser = parser
        self.serializer = serializer
    }

    func makeSigner(for algorithm: JWK.Algorithm) throws -> JWTSigner {
        guard let key = try jwk.getKey(for: algorithm) else {
            throw JWTError.invalidJWK(reason: "Unable to create signer with given algorithm")
        }

        let signer = JWTSigner(algorithm: key, parser: parser, serializer: serializer)
        self.signer = signer
        return signer
    }
}

extension JWK {
    func getKey(for alg: JWK.Algorithm? = nil) throws -> (any JWTAlgorithm)? {
        switch self.keyType.backing {
        case .rsa:
            guard
                let modulus = self.modulus,
                let exponent = self.exponent
            else {
                throw JWTError.invalidJWK(reason: "Missing RSA primitives")
            }

<<<<<<< HEAD
            let rsaKey: RSAKey
            if let privateExponent = self.privateExponent {
                rsaKey = try Insecure.RSA.PrivateKey(
                    modulus: modulus, exponent: exponent, privateExponent: privateExponent)
=======
            let rsaKey: RSAKey = if let privateExponent = self.privateExponent {
                if let prime1, let prime2 {
                    try Insecure.RSA.PrivateKey(
                        modulus: modulus,
                        exponent: exponent,
                        privateExponent: privateExponent,
                        prime1: prime1,
                        prime2: prime2
                    )
                } else {
                    try Insecure.RSA.PrivateKey(
                        modulus: modulus,
                        exponent: exponent,
                        privateExponent: privateExponent
                    )
                }
>>>>>>> bba4fad9
            } else {
                try Insecure.RSA.PublicKey(modulus: modulus, exponent: exponent)
            }

            let algorithm = alg ?? self.algorithm

            switch algorithm {
            case .rs256:
                return RSASigner(
                    key: rsaKey, algorithm: .sha256, name: "RS256", padding: .insecurePKCS1v1_5)
            case .rs384:
                return RSASigner(
                    key: rsaKey, algorithm: .sha384, name: "RS384", padding: .insecurePKCS1v1_5)
            case .rs512:
                return RSASigner(
                    key: rsaKey, algorithm: .sha512, name: "RS512", padding: .insecurePKCS1v1_5)
            case .ps256:
                return RSASigner(key: rsaKey, algorithm: .sha256, name: "PS256", padding: .PSS)
            case .ps384:
                return RSASigner(key: rsaKey, algorithm: .sha384, name: "PS384", padding: .PSS)
            case .ps512:
                return RSASigner(key: rsaKey, algorithm: .sha512, name: "PS512", padding: .PSS)
            default:
                return nil
            }

        // ECDSA

        case .ecdsa:
            guard
                let x = self.x,
                let y = self.y
            else {
                throw JWTError.invalidJWK(reason: "Missing ECDSA coordinates")
            }

            let algorithm = alg ?? self.algorithm

            switch algorithm {
            case .es256:
                if let privateExponent = self.privateExponent {
                    return try ECDSASigner(key: ES256PrivateKey(key: privateExponent))
                } else {
                    return try ECDSASigner(key: ES256PublicKey(parameters: (x, y)))
                }
            case .es384:
                if let privateExponent = self.privateExponent {
                    return try ECDSASigner(key: ES384PrivateKey(key: privateExponent))
                } else {
                    return try ECDSASigner(key: ES384PublicKey(parameters: (x, y)))
                }
            case .es512:
                if let privateExponent = self.privateExponent {
                    return try ECDSASigner(key: ES512PrivateKey(key: privateExponent))
                } else {
                    return try ECDSASigner(key: ES512PublicKey(parameters: (x, y)))
                }
            default:
                return nil
            }

        // EdDSA

        case .octetKeyPair:
            guard let curve = self.curve.flatMap({ EdDSACurve(rawValue: $0.rawValue) }) else {
                throw JWTError.invalidJWK(reason: "Invalid EdDSA curve")
            }

            let algorithm = alg ?? self.algorithm

            switch (algorithm, self.x, self.privateExponent) {
            case let (.eddsa, .some(_), .some(d)):
                let key = try EdDSA.PrivateKey(d: d, curve: curve)
                return EdDSASigner(key: key)

            case let (.eddsa, .some(x), .none):
                let key = try EdDSA.PublicKey(x: x, curve: curve)
                return EdDSASigner(key: key)

            default:
                return nil
            }
        }
    }
}<|MERGE_RESOLUTION|>--- conflicted
+++ resolved
@@ -41,32 +41,26 @@
                 throw JWTError.invalidJWK(reason: "Missing RSA primitives")
             }
 
-<<<<<<< HEAD
-            let rsaKey: RSAKey
-            if let privateExponent = self.privateExponent {
-                rsaKey = try Insecure.RSA.PrivateKey(
-                    modulus: modulus, exponent: exponent, privateExponent: privateExponent)
-=======
-            let rsaKey: RSAKey = if let privateExponent = self.privateExponent {
-                if let prime1, let prime2 {
-                    try Insecure.RSA.PrivateKey(
-                        modulus: modulus,
-                        exponent: exponent,
-                        privateExponent: privateExponent,
-                        prime1: prime1,
-                        prime2: prime2
-                    )
+            let rsaKey: RSAKey =
+                if let privateExponent = self.privateExponent {
+                    if let prime1, let prime2 {
+                        try Insecure.RSA.PrivateKey(
+                            modulus: modulus,
+                            exponent: exponent,
+                            privateExponent: privateExponent,
+                            prime1: prime1,
+                            prime2: prime2
+                        )
+                    } else {
+                        try Insecure.RSA.PrivateKey(
+                            modulus: modulus,
+                            exponent: exponent,
+                            privateExponent: privateExponent
+                        )
+                    }
                 } else {
-                    try Insecure.RSA.PrivateKey(
-                        modulus: modulus,
-                        exponent: exponent,
-                        privateExponent: privateExponent
-                    )
+                    try Insecure.RSA.PublicKey(modulus: modulus, exponent: exponent)
                 }
->>>>>>> bba4fad9
-            } else {
-                try Insecure.RSA.PublicKey(modulus: modulus, exponent: exponent)
-            }
 
             let algorithm = alg ?? self.algorithm
 
