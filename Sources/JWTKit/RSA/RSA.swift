import _CryptoExtras
import Crypto
import Foundation
import X509

public extension Insecure {
    /// Namespace encompassing functionality related to the RSA (Rivest–Shamir–Adleman) cryptographic algorithm.
    /// Relatively to other algorithms such as ECDSA and EdDSA, RSA is considered slow and should be avoided when possible.
    enum RSA: Sendable {}
}

/// The `RSAKey` protocol defines the common interface for both public and private RSA keys.
/// Implementers of this protocol can represent keys used for cryptographic operations in the RSA algorithm.
public protocol RSAKey: Sendable {}

public extension Insecure.RSA {
    /// A structure representing a public RSA key.
    ///
    /// In JWT, RSA public keys are used to verify JWTs.
    /// They consist of a modulus and an exponent.
    struct PublicKey: RSAKey, Equatable {
        // Exports the current public key as a PEM encoded string.
        ///
        /// - Returns: A PEM encoded string representation of the key.
        public var pemRepresentation: String {
            self.backing.pemRepresentation
        }

        /// Exports the current public key as a DER encoded data.
        ///
        /// - Returns: A DER encoded data representation of the key.
        public var derRepresentation: Data {
            self.backing.derRepresentation
        }

        private let backing: _RSA.Signing.PublicKey

        /// Creates an ``RSA.PublicKey`` from a SwiftCrypto public key.
        ///
        /// - Parameter backing: The SwiftCrypto public key.
        /// - Throws: ``RSAError/keySizeTooSmall`` if the key size is less than 2048 bits.
        public init(backing: _RSA.Signing.PublicKey) throws {
            guard backing.keySizeInBits >= 2048 else {
                throw RSAError.keySizeTooSmall
            }
            self.backing = backing
        }

        /// Creates an ``RSA.PublicKey`` from public key PEM file.
        ///
        /// Public key PEM files look like:
        ///
        ///     -----BEGIN PUBLIC KEY-----
        ///     MIGfMA0GCSqGSIb3DQEBAQUAA4GNADCBiQKBgQC0cOtPjzABybjzm3fCg1aCYwnx
        ///     ...
        ///     aX4rbSL49Z3dAQn8vQIDAQAB
        ///     -----END PUBLIC KEY-----
        ///
        /// This key can only be used to verify JWTs.
        ///
        /// - Parameters:
        ///   - pem: Contents of PEM file.
        /// - Throws: ``RSAError/keySizeTooSmall`` if the key size is less than 2048 bits.
        public init(pem: String) throws {
            try self.init(backing: .init(pemRepresentation: pem))
        }

        /// Creates an ``RSA.PublicKey`` from public key PEM file.
        ///
        /// Public key PEM files look like:
        ///
        ///     -----BEGIN PUBLIC KEY-----
        ///     MIGfMA0GCSqGSIb3DQEBAQUAA4GNADCBiQKBgQC0cOtPjzABybjzm3fCg1aCYwnx
        ///     ...
        ///     aX4rbSL49Z3dAQn8vQIDAQAB
        ///     -----END PUBLIC KEY-----
        ///
        /// This key can only be used to verify JWTs.
        ///
        /// - Parameters:
        ///   - pem: Contents of PEM file.
        /// - Throws: ``RSAError/keySizeTooSmall`` if the key size is less than 2048 bits.
        public init(pem data: some DataProtocol) throws {
            let string = String(decoding: data, as: UTF8.self)
            try self.init(pem: string)
        }

        /// Creates an ``RSA.PublicKey`` from public certificate PEM file.
        ///
        /// Certificate pem files look like:
        ///
        ///     -----BEGIN CERTIFICATE-----
        ///     MIGfMA0GCSqGSIb3DQEBAQUAA4GNADCBiQKBgQC0cOtPjzABybjzm3fCg1aCYwnx
        ///     ...
        ///     aX4rbSL49Z3dAQn8vQIDAQAB
        ///     -----END CERTIFICATE-----
        ///
        /// This key can only be used to verify JWTs.
        ///
        /// - Parameters:
        ///   - pem: Contents of pem file.
        /// - Throws: ``RSAError/keyInitializationFailure`` if the key cannot be initialized.
        public init(certificatePEM: String) throws {
            let cert = try X509.Certificate(pemEncoded: certificatePEM)
            guard let publicKey = _RSA.Signing.PublicKey(cert.publicKey) else {
                throw RSAError.keyInitializationFailure
            }
            try self.init(pem: publicKey.pemRepresentation)
        }

        /// Creates an ``RSA.PublicKey`` from public certificate PEM file.
        ///
        /// Certificate PEM files look like:
        ///
        ///     -----BEGIN CERTIFICATE-----
        ///     MIGfMA0GCSqGSIb3DQEBAQUAA4GNADCBiQKBgQC0cOtPjzABybjzm3fCg1aCYwnx
        ///     ...
        ///     aX4rbSL49Z3dAQn8vQIDAQAB
        ///     -----END CERTIFICATE-----
        ///
        /// This key can only be used to verify JWTs.
        ///
        /// - Parameters:
        ///   - pem: Contents of PEM file.
        /// - Throws: ``RSAError/keyInitializationFailure`` if the key cannot be initialized.
        public init(certificatePEM: some DataProtocol) throws {
            let string = String(decoding: certificatePEM, as: UTF8.self)
            try self.init(certificatePEM: string)
        }

        /// Initializes a new RSA key instance with modulus and exponent
        ///
        /// This initializer creates an RSA key using the modulus and exponent.
        /// All these parameters are expected to be base64 URL encoded strings.
        ///
        /// - Parameters:
        ///   - modulus: The modulus of the RSA key, represented as a base64 URL encoded string.
        ///   - exponent: The exponent of the RSA key, represented as a base64 URL encoded string.
        ///
        /// - Throws:
        ///   - ``JWTError/generic`` with the identifier `RSAKey`` if either the modulus or exponent cannot be decoded from their base64 URL encoded strings.
        ///
        /// - Note:
        ///   - The provided modulus and exponent are key components for creating RSA public keys.
        ///   - The private exponent is an additional parameter required for creating RSA private keys.
        public init(
            modulus: String,
            exponent: String
        ) throws {
            guard let n = modulus.base64URLDecodedData() else {
                throw JWTError.generic(identifier: "RSAKey", reason: "Unable to decode base64url modulus")
            }

            guard let e = exponent.base64URLDecodedData() else {
                throw JWTError.generic(identifier: "RSAKey", reason: "Unable to decode base64url exponent")
            }

            let key = try _RSA.Signing.PublicKey(n: n, e: e)
            try self.init(backing: key)
        }

        func isValidSignature<D: Digest>(_ signature: _RSA.Signing.RSASignature, for digest: D, padding: _RSA.Signing.Padding) -> Bool {
            self.backing.isValidSignature(signature, for: digest, padding: padding)
        }
<<<<<<< HEAD

        public func getKeyPrimitives() throws -> (modulus: Data, publicExponent: Data) {
            let primitives = try self.backing.getKeyPrimitives()
            return (modulus: primitives.modulus, publicExponent: primitives.publicExponent)
=======
        
        public static func == (lhs: Self, rhs: Self) -> Bool {
            lhs.derRepresentation == rhs.derRepresentation
>>>>>>> 0601ef53
        }
    }
}

public extension Insecure.RSA {
    /// A structure representing a private RSA key.
    ///
    /// In JWT, RSA private keys are used to sign JWTs.
    /// They consist of a modulus, an exponent, and a private exponent.
    struct PrivateKey: RSAKey, Equatable {
        /// Exports the current private key as a PEM encoded string.
        ///
        /// - Throws: If the key is not a private key.
        /// - Returns: A PEM encoded string representation of the key.
        public var pemRepresentation: String {
            self.backing.pemRepresentation
        }

        /// Exports the current private key as a DER encoded data.
        ///
        /// - Returns: A DER encoded data representation of the key.
        public var derRepresentation: Data {
            self.backing.derRepresentation
        }

        private let backing: _RSA.Signing.PrivateKey

        public var publicKey: PublicKey {
            // This should never fail since we are creating the public key from the private key
            // which got validated already
            try! .init(backing: self.backing.publicKey)
        }

        /// Creates an ``RSA.PrivateKey`` from a SwiftCrypto private key.
        ///
        /// - Parameter backing: The SwiftCrypto private key.
        /// - Throws: ``RSAError/keySizeTooSmall`` if the key size is less than 2048 bits.
        public init(backing: _RSA.Signing.PrivateKey) throws {
            guard backing.keySizeInBits >= 2048 else {
                throw RSAError.keySizeTooSmall
            }
            self.backing = backing
        }

        /// Creates an``RSA.PrivateKey`` from private key PEM file in String format.
        ///
        /// Private key PEM files look like:
        ///
        ///     -----BEGIN PRIVATE KEY-----
        ///     MIGfMA0GCSqGSIb3DQEBAQUAA4GNADCBiQKBgQC0cOtPjzABybjzm3fCg1aCYwnx
        ///     ...
        ///     aX4rbSL49Z3dAQn8vQIDAQAB
        ///     -----END PRIVATE KEY-----
        ///
        /// This key can be used to verify and sign JWTs.
        ///
        /// - Parameters:
        ///   - pem: Contents of PEM file.
        /// - Throws: ``RSAError/keySizeTooSmall`` if the key size is less than 2048 bits.
        public init(pem: String) throws {
            try self.init(backing: .init(pemRepresentation: pem))
        }

        /// Creates an``RSA.PrivateKey`` from private key PEM file in Data format.
        ///
        /// Private key PEM files look like:
        ///
        ///     -----BEGIN PRIVATE KEY-----
        ///     MIGfMA0GCSqGSIb3DQEBAQUAA4GNADCBiQKBgQC0cOtPjzABybjzm3fCg1aCYwnx
        ///     ...
        ///     aX4rbSL49Z3dAQn8vQIDAQAB
        ///     -----END PRIVATE KEY-----
        ///
        /// This key can be used to verify and sign JWTs.
        ///
        /// - Parameters:
        ///   - pem: Contents of PEM file.
        /// - Throws: ``RSAError/keySizeTooSmall`` if the key size is less than 2048 bits.
        public init(pem data: some DataProtocol) throws {
            let string = String(decoding: data, as: UTF8.self)
            try self.init(pem: string)
        }

        /// Initializes a new ``RSA.PrivateKey`` instance with modulus, exponent, and private exponent.
        ///
        /// This convenience initializer creates an RSA key using the modulus, exponent, and private exponent.
        /// All these parameters are expected to be base64 URL encoded strings.
        ///
        /// - Parameters:
        ///   - modulus: The modulus of the RSA key, represented as a base64 URL encoded string.
        ///   - exponent: The exponent of the RSA key, represented as a base64 URL encoded string.
        ///
        /// - Throws:
        ///   - ``JWTError/generic`` with the identifier `RSAKey` if either the modulus or exponent cannot be decoded from their base64 URL encoded strings.
        ///   - ``RSAError/keyInitializationFailure`` if there is a failure in initializing the RSA key, especially when the private key components are involved.
        ///   - ``RSAError/keySizeTooSmall`` if the key size is less than 2048 bits.
        ///
        /// - Note:
        ///   - The provided modulus and exponent are key components for creating RSA public keys.
        ///   - The private exponent is an additional parameter required for creating RSA private keys.
        public init(
            modulus: String,
            exponent: String,
            privateExponent: String
        ) throws {
            guard let n = modulus.base64URLDecodedData() else {
                throw JWTError.generic(identifier: "RSAKey", reason: "Unable to decode base64url modulus")
            }

            guard let e = exponent.base64URLDecodedData() else {
                throw JWTError.generic(identifier: "RSAKey", reason: "Unable to decode base64url exponent")
            }

            guard let d = privateExponent.base64URLDecodedData() else {
                throw JWTError.generic(identifier: "RSAKey", reason: "Unable to decode base64url private exponent")
            }

            let key = try _RSA.Signing.PrivateKey._createFromNumbers(n: n, e: e, d: d)
            try self.init(backing: key)
        }

        public init(
            modulus: String,
            exponent: String,
            privateExponent: String,
            prime1: String,
            prime2: String
        ) throws {
            guard let n = modulus.base64URLDecodedData() else {
                throw JWTError.generic(identifier: "RSAKey", reason: "Unable to decode base64url modulus")
            }

            guard let e = exponent.base64URLDecodedData() else {
                throw JWTError.generic(identifier: "RSAKey", reason: "Unable to decode base64url exponent")
            }

            guard let d = privateExponent.base64URLDecodedData() else {
                throw JWTError.generic(identifier: "RSAKey", reason: "Unable to decode base64url private exponent")
            }

            guard let p = prime1.base64URLDecodedData() else {
                throw JWTError.generic(identifier: "RSAKey", reason: "Unable to decode base64url p")
            }

            guard let q = prime2.base64URLDecodedData() else {
                throw JWTError.generic(identifier: "RSAKey", reason: "Unable to decode base64url q")
            }

            let key = try _RSA.Signing.PrivateKey(n: n, e: e, d: d, p: p, q: q)
            try self.init(backing: key)
        }

        func signature<D: Digest>(for digest: D, padding: _RSA.Signing.Padding) throws -> _RSA.Signing.RSASignature {
            try self.backing.signature(for: digest, padding: padding)
        }
        
        public static func == (lhs: Self, rhs: Self) -> Bool {
            lhs.derRepresentation == rhs.derRepresentation
        }
    }
}<|MERGE_RESOLUTION|>--- conflicted
+++ resolved
@@ -162,16 +162,14 @@
         func isValidSignature<D: Digest>(_ signature: _RSA.Signing.RSASignature, for digest: D, padding: _RSA.Signing.Padding) -> Bool {
             self.backing.isValidSignature(signature, for: digest, padding: padding)
         }
-<<<<<<< HEAD
 
         public func getKeyPrimitives() throws -> (modulus: Data, publicExponent: Data) {
             let primitives = try self.backing.getKeyPrimitives()
             return (modulus: primitives.modulus, publicExponent: primitives.publicExponent)
-=======
+        }
         
         public static func == (lhs: Self, rhs: Self) -> Bool {
             lhs.derRepresentation == rhs.derRepresentation
->>>>>>> 0601ef53
         }
     }
 }
