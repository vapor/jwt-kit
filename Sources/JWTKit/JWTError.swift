import Foundation

/// JWT error type.
<<<<<<< HEAD
/// @unchecked Sendable is fine as we're using Copy on Write semantics.
public struct JWTError: Error, @unchecked Sendable {
    public struct ErrorType: Sendable, Hashable, CustomStringConvertible {
        enum Base: String, Sendable, Hashable {
=======
public struct JWTError: Error, Sendable {
    public struct ErrorType: Sendable, Hashable, CustomStringConvertible {
        enum Base: String, Sendable {
>>>>>>> 3743b9ea
            case claimVerificationFailure
            case signingAlgorithmFailure
            case malformedToken
            case signatureVerifictionFailed
            case missingKIDHeader
            case unknownKID
            case invalidJWK
            case invalidBool
            case noKeyProvided
            case missingX5CHeader
            case invalidX5CChain
            case invalidHeaderField
            case unsupportedCurve
            case generic
        }

        let base: Base

        private init(_ base: Base) {
            self.base = base
        }

        public static let claimVerificationFailure = Self(.claimVerificationFailure)
        public static let signingAlgorithmFailure = Self(.signingAlgorithmFailure)
        public static let signatureVerificationFailed = Self(.signatureVerifictionFailed)
        public static let missingKIDHeader = Self(.missingKIDHeader)
        public static let malformedToken = Self(.malformedToken)
        public static let unknownKID = Self(.unknownKID)
        public static let invalidJWK = Self(.invalidJWK)
        public static let invalidBool = Self(.invalidBool)
        public static let noKeyProvided = Self(.noKeyProvided)
        public static let missingX5CHeader = Self(.missingX5CHeader)
        public static let invalidX5CChain = Self(.invalidX5CChain)
        public static let invalidHeaderField = Self(.invalidHeaderField)
        public static let unsupportedCurve = Self(.unsupportedCurve)
        public static let generic = Self(.generic)

        public var description: String {
            base.rawValue
        }
    }

<<<<<<< HEAD
    private final class Backing {
        fileprivate var errorType: ErrorType
        fileprivate var name: String?
        fileprivate var reason: String?
        fileprivate var underlying: Error?
        fileprivate var kid: JWKIdentifier?
        fileprivate var identifier: String?
        fileprivate var failedClaim: (any JWTClaim)?
        fileprivate var curve: (any ECDSACurveType)?

        init(errorType: ErrorType) {
=======
    private struct Backing: Sendable {
        fileprivate let errorType: ErrorType
        fileprivate let name: String?
        fileprivate let reason: String?
        fileprivate let underlying: Error?
        fileprivate let kid: JWKIdentifier?
        fileprivate let identifier: String?
        fileprivate let failedClaim: (any JWTClaim)?

        init(
            errorType: ErrorType,
            name: String? = nil,
            reason: String? = nil,
            underlying: Error? = nil,
            kid: JWKIdentifier? = nil,
            identifier: String? = nil,
            failedClaim: (any JWTClaim)? = nil
        ) {
>>>>>>> 3743b9ea
            self.errorType = errorType
            self.name = name
            self.reason = reason
            self.underlying = underlying
            self.kid = kid
            self.identifier = identifier
            self.failedClaim = failedClaim
        }
    }

    private var backing: Backing

    public var errorType: ErrorType { backing.errorType }
    public var name: String? { backing.name }
    public var reason: String? { backing.reason }
    public var underlying: (any Error)? { backing.underlying }
    public var kid: JWKIdentifier? { backing.kid }
    public var identifier: String? { backing.identifier }
    public var failedClaim: (any JWTClaim)? { backing.failedClaim }

    private init(backing: Backing) {
        self.backing = backing
    }

<<<<<<< HEAD
    public internal(set) var failedClaim: (any JWTClaim)? {
        get { self.backing.failedClaim }
        set { self.backing.failedClaim = newValue }
    }

    public internal(set) var curve: (any ECDSACurveType.Type)?

    init(errorType: ErrorType) {
=======
    private init(errorType: ErrorType) {
>>>>>>> 3743b9ea
        self.backing = .init(errorType: errorType)
    }

    public static func claimVerificationFailure(failedClaim: (any JWTClaim)?, reason: String) -> Self {
        .init(backing: .init(errorType: .claimVerificationFailure, reason: reason, failedClaim: failedClaim))
    }

    public static func signingAlgorithmFailure(_ error: Error) -> Self {
        .init(backing: .init(errorType: .signingAlgorithmFailure, underlying: error))
    }

    public static func malformedToken(reason: String) -> Self {
        .init(backing: .init(errorType: .malformedToken, reason: reason))
    }

    public static let signatureVerificationFailed = Self(errorType: .signatureVerificationFailed)

    public static let missingKIDHeader = Self(errorType: .missingKIDHeader)

    public static func unknownKID(_ kid: JWKIdentifier) -> Self {
        .init(backing: .init(errorType: .unknownKID, kid: kid))
    }

    public static let invalidJWK = Self(errorType: .invalidJWK)

    public static func invalidBool(_ name: String) -> Self {
        .init(backing: .init(errorType: .invalidBool, name: name))
    }

    public static let noKeyProvided = Self(errorType: .noKeyProvided)

    public static let missingX5CHeader = Self(errorType: .missingX5CHeader)

    public static func invalidX5CChain(reason: String) -> Self {
        .init(backing: .init(errorType: .invalidX5CChain, reason: reason))
    }

    public static func invalidHeaderField(reason: String) -> Self {
        .init(backing: .init(errorType: .invalidHeaderField, reason: reason))
    }

    public static func unsupportedCurve(curve: any ECDSACurveType.Type) -> Self {
        var new = Self(errorType: .unsupportedCurve)
        new.curve = curve
        return new
    }

    public static func generic(identifier: String, reason: String) -> Self {
        .init(backing: .init(errorType: .generic, reason: reason))
    }
}

extension JWTError: CustomStringConvertible {
    public var description: String {
        var result = #"JWTKitError(errorType: \#(self.errorType)"#

        if let name {
            result.append(", name: \(String(reflecting: name))")
        }

        if let failedClaim {
            result.append(", failedClaim: \(String(reflecting: failedClaim))")
        }

        if let reason {
            result.append(", reason: \(String(reflecting: reason))")
        }

        if let underlying {
            result.append(", underlying: \(String(reflecting: underlying))")
        }

        if let kid {
            result.append(", kid: \(String(reflecting: kid))")
        }

        if let identifier {
            result.append(", identifier: \(String(reflecting: identifier))")
        }

        result.append(")")

        return result
    }
}<|MERGE_RESOLUTION|>--- conflicted
+++ resolved
@@ -1,16 +1,9 @@
 import Foundation
 
 /// JWT error type.
-<<<<<<< HEAD
-/// @unchecked Sendable is fine as we're using Copy on Write semantics.
-public struct JWTError: Error, @unchecked Sendable {
-    public struct ErrorType: Sendable, Hashable, CustomStringConvertible {
-        enum Base: String, Sendable, Hashable {
-=======
 public struct JWTError: Error, Sendable {
     public struct ErrorType: Sendable, Hashable, CustomStringConvertible {
         enum Base: String, Sendable {
->>>>>>> 3743b9ea
             case claimVerificationFailure
             case signingAlgorithmFailure
             case malformedToken
@@ -53,19 +46,6 @@
         }
     }
 
-<<<<<<< HEAD
-    private final class Backing {
-        fileprivate var errorType: ErrorType
-        fileprivate var name: String?
-        fileprivate var reason: String?
-        fileprivate var underlying: Error?
-        fileprivate var kid: JWKIdentifier?
-        fileprivate var identifier: String?
-        fileprivate var failedClaim: (any JWTClaim)?
-        fileprivate var curve: (any ECDSACurveType)?
-
-        init(errorType: ErrorType) {
-=======
     private struct Backing: Sendable {
         fileprivate let errorType: ErrorType
         fileprivate let name: String?
@@ -74,6 +54,7 @@
         fileprivate let kid: JWKIdentifier?
         fileprivate let identifier: String?
         fileprivate let failedClaim: (any JWTClaim)?
+        fileprivate var curve: (any ECDSACurveType)?
 
         init(
             errorType: ErrorType,
@@ -82,9 +63,9 @@
             underlying: Error? = nil,
             kid: JWKIdentifier? = nil,
             identifier: String? = nil,
-            failedClaim: (any JWTClaim)? = nil
+            failedClaim: (any JWTClaim)? = nil,
+            curve: (any ECDSACurveType)? = nil
         ) {
->>>>>>> 3743b9ea
             self.errorType = errorType
             self.name = name
             self.reason = reason
@@ -92,6 +73,7 @@
             self.kid = kid
             self.identifier = identifier
             self.failedClaim = failedClaim
+            self.curve = curve
         }
     }
 
@@ -104,23 +86,13 @@
     public var kid: JWKIdentifier? { backing.kid }
     public var identifier: String? { backing.identifier }
     public var failedClaim: (any JWTClaim)? { backing.failedClaim }
+    public var curve: (any ECDSACurveType)? { backing.curve }
 
     private init(backing: Backing) {
         self.backing = backing
     }
 
-<<<<<<< HEAD
-    public internal(set) var failedClaim: (any JWTClaim)? {
-        get { self.backing.failedClaim }
-        set { self.backing.failedClaim = newValue }
-    }
-
-    public internal(set) var curve: (any ECDSACurveType.Type)?
-
-    init(errorType: ErrorType) {
-=======
     private init(errorType: ErrorType) {
->>>>>>> 3743b9ea
         self.backing = .init(errorType: errorType)
     }
 
@@ -162,10 +134,8 @@
         .init(backing: .init(errorType: .invalidHeaderField, reason: reason))
     }
 
-    public static func unsupportedCurve(curve: any ECDSACurveType.Type) -> Self {
-        var new = Self(errorType: .unsupportedCurve)
-        new.curve = curve
-        return new
+    public static func unsupportedCurve(curve: any ECDSACurveType) -> Self {
+        .init(backing: .init(errorType: .unsupportedCurve, curve: curve))
     }
 
     public static func generic(identifier: String, reason: String) -> Self {
